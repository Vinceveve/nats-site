# ==========
# RELEASES
# ==========

# name: {{ gnatsd, Go, Node.js, Python, &c. }}
# type: {{ supported server. supported client, external client }}
# version_num: displayed on Download page
# repo_url: GitHub URL
# release_notes: |
#   Release text. Markdown and HTML formatting is OK. Excerpt length default is 20 words, but you can also insert a <br> to specify the excerpt breakpoint manually.
# downloads: either a placeholder, e.g., "Coming Soon!", or a list of downloads:
#   - name: Source
#     url: #
# docs: a list of files and inline content blocks. If empty, release will not be included in Documentation.
#   - file: use the relative path in /_includes
#   - |
#     Markdown-formatted text block: Praesent a mattis velit. Pellentesque posuere justo ut massa porttitor, sit amet adipiscing risus luctus. Mauris vitae arcu sed lectus posuere luctus eu sed mauris.
#   - file: another file, referenced by file path
Releases:
- name: Go
  type: supported client
  version_num: 1.1.6
  repo_url: https://github.com/nats-io/nats
  release_notes: |
    Release v1.1.6 on December 9th, 2015.
  downloads:
    - name: Source
      url: https://github.com/nats-io/nats/archive/v1.1.6.tar.gz
    - name: View on GitHub
      url: https://github.com/nats-io/nats

- name: Node.js
  type: supported client
  version_num: 0.4.2
  repo_url: https://github.com/nats-io/node-nats
  release_notes: |
    Release v.0.4.4, September 9th, 2015
  downloads:
    - name: Source
      url: https://github.com/nats-io/node-nats/archive/v0.4.4.tar.gz
    - name: View on GitHub
      url: https://github.com/nats-io/node-nats

- name: Ruby
  type: supported client
  version_num: 0.0.0
  repo_url: https://github.com/nats-io/ruby-nats
  release_notes: |
    Release 0.5.0 on June 19th, 2015.
  downloads:
    - name: Source
      url: https://github.com/nats-io/ruby-nats/archive/v0.5.0.tar.gz
    - name: View on GitHub
      url: https://github.com/nats-io/ruby-nats

- name: C
  type: supported client
<<<<<<< HEAD
  version_num: 1.2.6
  repo_url: https://github.com/nats-io/cnats
  release_notes: |
    Release 1.2.6 on December 18, 2015.
  downloads:
    - name: Source
      url: https://github.com/nats-io/cnats/archive/v1.2.6.tar.gz
=======
  version_num: 1.1.0
  repo_url: https://github.com/nats-io/cnats
  release_notes: |
    Release 1.1.0 on November 26th, 2015.
  downloads:
    - name: Source
      url: https://github.com/nats-io/cnats/archive/v1.1.0.tar.gz
>>>>>>> 4e834fe7
    - name: View on GitHub
      url: https://github.com/nats-io/cnats

- name: C#
  type: supported client
  version_num: 0.3.0
  repo_url: https://github.com/nats-io/csnats
  release_notes: |
    Release 0.3.0-beta on December 11th, 2015.
  downloads:
    - name: Source
      url: https://github.com/nats-io/csnats/archive/v0.3.0-beta.zip
    - name: View on GitHub
      url: https://github.com/nats-io/csnats

- name: Java
  type: supported client
  version_num: 0.1.0
  repo_url: https://github.com/nats-io/jnats
  release_notes: |
    Release 0.1.0-alpha on November 16th, 2015
  downloads:
    - name: Source
      url: https://github.com/nats-io/jnats/archive/v0.1.0-alpha1.tar.gz
    - name: View on GitHub
      url: https://github.com/nats-io/jnats

- name: Haskell
  type: external client
  version_num: 0.0.0
  repo_url: https://github.com/ondrap/nats-queue
  downloads:
    - name: Source
      url: https://github.com/ondrap/nats-queue/archive/master.zip
    - name: View on GitHub
      url: https://github.com/ondrap/nats-queue
  release_notes: |
    Last updated to 1.2.0 on Nov. 25th, 2014
  docs:
    - file: repos/ondrap_nats_queue/README.md

- name: NGINX
  type: supported client
  version_num: 0.0.0
  repo_url: https://github.com/nats-io/nginx-nats
  release_notes: |
    Last updated August 18th, 2015.
  downloads:
    - name: View on GitHub
      url: https://github.com/nats-io/nginx-nats

- name: Lua
  type: external client
  version_num: 0.0.4
  repo_url: https://github.com/DawnAngel/lua-nats
  release_notes: |
    Last updated to v 0.0.2 on July 16th, 2015
  downloads:
    - name: View on GitHub
      url: https://github.com/DawnAngel/lua-nats

- name: PHP
  type: external client
  version_num: 0.4.0
  repo_url: https://github.com/repejota/phpnats
  release_notes: |
    Last updated to v0.4.0 on October 11th, 2015.
  downloads:
    - name: Source
      url: https://github.com/repejota/phpnats/archive/0.4.0.tar.gz
    - name: View on GitHub
      url: https://github.com/repejota/phpnats

- name: Python
  type: external client
  version_num: 0.0.0
  repo_url: https://github.com/mcuadros/pynats
  release_notes: |
    Last updated September 19th, 2014.
  downloads:
    - name: View on GitHub
      url: https://github.com/mcuadros/pynats

- name: Rust
  type: external client
  version_num: 0.1.1
  repo_url: https://github.com/jedisct1/rust-nats
  release_notes: |
    Last updated September 8th, 2015
  downloads:
    - name: Source
      url: https://github.com/jedisct1/rust-nats/archive/master.zip
    - name: View on GitHub
      url: https://github.com/jedisct1/rust-nats/

- name: Scala
  type: external client
  version_num: 0.0.0
  repo_url: https://github.com/tyagihas/scala_nats
  release_notes: |
    No Release Notes
  downloads:
    - name: Source
      url: https://github.com/tyagihas/scala_nats/archive/master.zip
    - name: View on GitHub
      url: https://github.com/tyagihas/scala_nats/

- name: Spring API
  type: external client
  version_num: 0.0.0
  repo_url: https://github.com/cloudfoundry-community/java-nats
  release_notes: |
    No release notes.
  downloads:
    - name: View on GitHub
      url: https://github.com/cloudfoundry-community/java-nats/tree/master/client-spring

- name: nats-server
  type: external server
  repo_url: https://github.com/apcera/gnatsd/

- name: gnatsd
  type: supported server
  version_num: 0.7.2
  repo_url: https://github.com/nats-io/gnatsd
  release_notes: |
    Release v0.7.2 on December 9th, 2015.<br> Docker Image last updated December 9th, 2015.
  downloads:
    - name: Source
      url: https://github.com/nats-io/gnatsd/archive/v0.7.2.tar.gz
    - name: View on GitHub
      url: https://github.com/nats-io/gnatsd
    - name: Linux Binary
      url: https://github.com/nats-io/gnatsd/releases/download/v0.7.2/gnatsd-v0.7.2-linux-amd64.tar.gz
    - name: Mac OS X Binary
      url: https://github.com/nats-io/gnatsd/releases/download/v0.7.2/gnatsd-v0.7.2-darwin-amd64.tar.gz
    - name: Official Docker Image
      url: https://hub.docker.com/_/nats/<|MERGE_RESOLUTION|>--- conflicted
+++ resolved
@@ -55,7 +55,6 @@
 
 - name: C
   type: supported client
-<<<<<<< HEAD
   version_num: 1.2.6
   repo_url: https://github.com/nats-io/cnats
   release_notes: |
@@ -63,15 +62,6 @@
   downloads:
     - name: Source
       url: https://github.com/nats-io/cnats/archive/v1.2.6.tar.gz
-=======
-  version_num: 1.1.0
-  repo_url: https://github.com/nats-io/cnats
-  release_notes: |
-    Release 1.1.0 on November 26th, 2015.
-  downloads:
-    - name: Source
-      url: https://github.com/nats-io/cnats/archive/v1.1.0.tar.gz
->>>>>>> 4e834fe7
     - name: View on GitHub
       url: https://github.com/nats-io/cnats
 
