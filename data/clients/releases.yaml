# ==========
# RELEASES
# ==========

# name: {{ gnatsd, Go, Node.js, Python, &c. }}
# type: {{ supported server. supported client, external client }}
# version_num: displayed on Download page
# repo_url: GitHub URL
# release_notes: |
#   Release text. Markdown and HTML formatting is OK. Excerpt length default is 20 words, but you can also insert a <br> to specify the excerpt breakpoint manually.

Releases:
<<<<<<< HEAD
- name: Go
  type: supported client
  version_num: 1.1.6
  repo_url: https://github.com/nats-io/nats
  release_notes: |
    Release v1.1.6 on December 9th, 2015.

- name: Node.js
  type: supported client
  version_num: 0.4.2
  repo_url: https://github.com/nats-io/node-nats
  release_notes: |
    Release v.0.4.4 on September 9th, 2015

- name: Ruby
  type: supported client
  version_num: 0.0.0
  repo_url: https://github.com/nats-io/ruby-nats
  release_notes: |
    Release 0.5.0 on June 19th, 2015.

=======
>>>>>>> ecfbe84b
- name: C
  type: supported client
  version_num: 1.2.8
  repo_url: https://github.com/nats-io/cnats
  release_notes: |
    Release 1.2.8 on January 18th, 2016.
<<<<<<< HEAD
=======
  downloads:
    - name: View on GitHub
      url: https://github.com/nats-io/cnats
>>>>>>> ecfbe84b

- name: C#
  type: supported client
  version_num: 0.3.0
  repo_url: https://github.com/nats-io/csnats
  release_notes: |
    Release 0.3.0-beta on December 11th, 2015.
<<<<<<< HEAD
=======
  downloads:
    - name: View on GitHub
      url: https://github.com/nats-io/csnats
>>>>>>> ecfbe84b

- name: Elixir
  type: supported client
  version_num: 0.1.4-alpha
  repo_url: https://github.com/nats-io/elixir-nats
  release_notes: |
    Release v0.1.4-alpha on January 27th, 2016.
  downloads:
    - name: View on GitHub
      url: https://github.com/nats-io/elixir-nats

- name: Go
  type: supported client
  version_num: 1.1.6
  repo_url: https://github.com/nats-io/nats
  release_notes: |
    Release v1.1.6 on December 9th, 2015.
  downloads:
    - name: View on GitHub
      url: https://github.com/nats-io/nats

- name: Java
  type: supported client
  version_num: 0.3.1
  repo_url: https://github.com/nats-io/jnats
  release_notes: |
    Release 0.3.1 on January 18th, 2016
<<<<<<< HEAD

- name: Haskell
  type: external client
  version_num: 0.0.0
  repo_url: https://github.com/ondrap/nats-queue
  release_notes: |
    Last updated to 1.2.0 on Nov. 25th, 2014
=======
  downloads:
    - name: View on GitHub
      url: https://github.com/nats-io/jnats

- name: Node.js
  type: supported client
  version_num: 0.4.2
  repo_url: https://github.com/nats-io/node-nats
  release_notes: |
    Release v.0.4.4, September 9th, 2015
  downloads:
    - name: View on GitHub
      url: https://github.com/nats-io/node-nats
>>>>>>> ecfbe84b

- name: Ruby
  type: supported client
  version_num: 0.0.0
  repo_url: https://github.com/nats-io/ruby-nats
  release_notes: |
<<<<<<< HEAD
    Last updated on August 18th, 2015.
=======
    Release 0.5.0 on June 19th, 2015.
  downloads:
    - name: View on GitHub
      url: https://github.com/nats-io/ruby-nats

- name: Haskell
  type: external client
  version_num: 0.0.0
  repo_url: https://github.com/ondrap/nats-queue
  release_notes: |
    Last updated to 1.2.0 on Nov. 25th, 2014
  downloads:
    - name: View on GitHub
      url: https://github.com/ondrap/nats-queue
>>>>>>> ecfbe84b

- name: Lua
  type: external client
  version_num: 0.0.4
  repo_url: https://github.com/DawnAngel/lua-nats
  release_notes: |
    Last updated to v 0.0.2 on July 16th, 2015

- name: NGINX
  type: supported client
  version_num: 0.0.0
  repo_url: https://github.com/nats-io/nginx-nats
  release_notes: |
    Last updated August 18th, 2015.
  downloads:
    - name: View on GitHub
      url: https://github.com/nats-io/nginx-nats

- name: PHP
  type: external client
  version_num: 0.4.0
  repo_url: https://github.com/repejota/phpnats
  release_notes: |
    Last updated to v0.4.0 on October 11th, 2015.
<<<<<<< HEAD
=======
  downloads:
    - name: View on GitHub
      url: https://github.com/repejota/phpnats
>>>>>>> ecfbe84b

- name: Python
  type: external client
  version_num: 0.0.0
  repo_url: https://github.com/mcuadros/pynats
  release_notes: |
    Last updated on September 19th, 2014.

- name: Rust
  type: external client
  version_num: 0.1.1
  repo_url: https://github.com/jedisct1/rust-nats
  release_notes: |
<<<<<<< HEAD
    Last updated on September 8th, 2015
=======
    Last updated September 8th, 2015
  downloads:
    - name: View on GitHub
      url: https://github.com/jedisct1/rust-nats/
>>>>>>> ecfbe84b

- name: Scala
  type: external client
  version_num: 0.0.0
  repo_url: https://github.com/tyagihas/scala_nats
  release_notes: |
    No Release Notes
<<<<<<< HEAD
=======
  downloads:
    - name: View on GitHub
      url: https://github.com/tyagihas/scala_nats/
>>>>>>> ecfbe84b

- name: Spring API
  type: external client
  version_num: 0.0.0
  repo_url: https://github.com/cloudfoundry-community/java-nats
  release_notes: |
    No release notes.

- name: NATS Server
  type: supported server
  version_num: 0.7.2
  repo_url: https://github.com/nats-io/gnatsd
  release_notes: |
    Release v0.7.2 on December 9th, 2015.<br> Docker Image last updated December 9th, 2015.
<<<<<<< HEAD
  links:
=======
  downloads:
>>>>>>> ecfbe84b
    - name: View on GitHub
      url: https://github.com/nats-io/gnatsd
    - name: Linux Binary
      url: https://github.com/nats-io/gnatsd/releases/download/v0.7.2/gnatsd-v0.7.2-linux-amd64.tar.gz
    - name: Mac OS X Binary
      url: https://github.com/nats-io/gnatsd/releases/download/v0.7.2/gnatsd-v0.7.2-darwin-amd64.tar.gz
    - name: Official Docker Image
      url: https://hub.docker.com/_/nats/<|MERGE_RESOLUTION|>--- conflicted
+++ resolved
@@ -8,44 +8,24 @@
 # repo_url: GitHub URL
 # release_notes: |
 #   Release text. Markdown and HTML formatting is OK. Excerpt length default is 20 words, but you can also insert a <br> to specify the excerpt breakpoint manually.
-
+# downloads: either a placeholder, e.g., "Coming Soon!", or a list of downloads:
+#   - name: Source
+#     url: #
+# docs: a list of files and inline content blocks. If empty, release will not be included in Documentation.
+#   - file: use the relative path in /_includes
+#   - |
+#     Markdown-formatted text block: Praesent a mattis velit. Pellentesque posuere justo ut massa porttitor, sit amet adipiscing risus luctus. Mauris vitae arcu sed lectus posuere luctus eu sed mauris.
+#   - file: another file, referenced by file path
 Releases:
-<<<<<<< HEAD
-- name: Go
-  type: supported client
-  version_num: 1.1.6
-  repo_url: https://github.com/nats-io/nats
-  release_notes: |
-    Release v1.1.6 on December 9th, 2015.
-
-- name: Node.js
-  type: supported client
-  version_num: 0.4.2
-  repo_url: https://github.com/nats-io/node-nats
-  release_notes: |
-    Release v.0.4.4 on September 9th, 2015
-
-- name: Ruby
-  type: supported client
-  version_num: 0.0.0
-  repo_url: https://github.com/nats-io/ruby-nats
-  release_notes: |
-    Release 0.5.0 on June 19th, 2015.
-
-=======
->>>>>>> ecfbe84b
 - name: C
   type: supported client
   version_num: 1.2.8
   repo_url: https://github.com/nats-io/cnats
   release_notes: |
     Release 1.2.8 on January 18th, 2016.
-<<<<<<< HEAD
-=======
   downloads:
     - name: View on GitHub
       url: https://github.com/nats-io/cnats
->>>>>>> ecfbe84b
 
 - name: C#
   type: supported client
@@ -53,12 +33,9 @@
   repo_url: https://github.com/nats-io/csnats
   release_notes: |
     Release 0.3.0-beta on December 11th, 2015.
-<<<<<<< HEAD
-=======
   downloads:
     - name: View on GitHub
       url: https://github.com/nats-io/csnats
->>>>>>> ecfbe84b
 
 - name: Elixir
   type: supported client
@@ -86,15 +63,6 @@
   repo_url: https://github.com/nats-io/jnats
   release_notes: |
     Release 0.3.1 on January 18th, 2016
-<<<<<<< HEAD
-
-- name: Haskell
-  type: external client
-  version_num: 0.0.0
-  repo_url: https://github.com/ondrap/nats-queue
-  release_notes: |
-    Last updated to 1.2.0 on Nov. 25th, 2014
-=======
   downloads:
     - name: View on GitHub
       url: https://github.com/nats-io/jnats
@@ -108,16 +76,12 @@
   downloads:
     - name: View on GitHub
       url: https://github.com/nats-io/node-nats
->>>>>>> ecfbe84b
 
 - name: Ruby
   type: supported client
   version_num: 0.0.0
   repo_url: https://github.com/nats-io/ruby-nats
   release_notes: |
-<<<<<<< HEAD
-    Last updated on August 18th, 2015.
-=======
     Release 0.5.0 on June 19th, 2015.
   downloads:
     - name: View on GitHub
@@ -132,7 +96,6 @@
   downloads:
     - name: View on GitHub
       url: https://github.com/ondrap/nats-queue
->>>>>>> ecfbe84b
 
 - name: Lua
   type: external client
@@ -140,6 +103,9 @@
   repo_url: https://github.com/DawnAngel/lua-nats
   release_notes: |
     Last updated to v 0.0.2 on July 16th, 2015
+  downloads:
+    - name: View on GitHub
+      url: https://github.com/DawnAngel/lua-nats
 
 - name: NGINX
   type: supported client
@@ -157,33 +123,29 @@
   repo_url: https://github.com/repejota/phpnats
   release_notes: |
     Last updated to v0.4.0 on October 11th, 2015.
-<<<<<<< HEAD
-=======
   downloads:
     - name: View on GitHub
       url: https://github.com/repejota/phpnats
->>>>>>> ecfbe84b
 
 - name: Python
   type: external client
   version_num: 0.0.0
   repo_url: https://github.com/mcuadros/pynats
   release_notes: |
-    Last updated on September 19th, 2014.
+    Last updated September 19th, 2014.
+  downloads:
+    - name: View on GitHub
+      url: https://github.com/mcuadros/pynats
 
 - name: Rust
   type: external client
   version_num: 0.1.1
   repo_url: https://github.com/jedisct1/rust-nats
   release_notes: |
-<<<<<<< HEAD
-    Last updated on September 8th, 2015
-=======
     Last updated September 8th, 2015
   downloads:
     - name: View on GitHub
       url: https://github.com/jedisct1/rust-nats/
->>>>>>> ecfbe84b
 
 - name: Scala
   type: external client
@@ -191,12 +153,9 @@
   repo_url: https://github.com/tyagihas/scala_nats
   release_notes: |
     No Release Notes
-<<<<<<< HEAD
-=======
   downloads:
     - name: View on GitHub
       url: https://github.com/tyagihas/scala_nats/
->>>>>>> ecfbe84b
 
 - name: Spring API
   type: external client
@@ -204,6 +163,9 @@
   repo_url: https://github.com/cloudfoundry-community/java-nats
   release_notes: |
     No release notes.
+  downloads:
+    - name: View on GitHub
+      url: https://github.com/cloudfoundry-community/java-nats/tree/master/client-spring
 
 - name: NATS Server
   type: supported server
@@ -211,11 +173,7 @@
   repo_url: https://github.com/nats-io/gnatsd
   release_notes: |
     Release v0.7.2 on December 9th, 2015.<br> Docker Image last updated December 9th, 2015.
-<<<<<<< HEAD
-  links:
-=======
   downloads:
->>>>>>> ecfbe84b
     - name: View on GitHub
       url: https://github.com/nats-io/gnatsd
     - name: Linux Binary
