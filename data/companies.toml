--- conflicted
+++ resolved
@@ -298,12 +298,11 @@
 home = "https://benzinga.com/"
 logo = "benzinga.png"
 
-<<<<<<< HEAD
 [companies.ego]
 name = "e.GO"
 home = "https://e-go-mobile.com/"
 logo = "ego.png"
-=======
+
 [companies.sty-holdings]
 name = "STY Holdings"
 home = "https://sty-holdings.com"
@@ -312,5 +311,4 @@
 [companies.awarenesslabs]
 name = "Awareness Labs"
 home = "https://awareness-labs.github.io/"
-logo = "awarenesslabs.png"
->>>>>>> 28db16e7
+logo = "awarenesslabs.png"