# ==========
# RELEASES
# ==========

# Clients Example

# - name: Name of the Client
#   type: nats-client - Make sure to give it type client, this is used for display purposes
#   supported: true/false - This is to indicated if Apcera will be supporting this client or not
#   version_num: 1.2.8 - Numeric version number of the client
#   release_notes: |
#     A short description of the release notes can go here. Example: "Release 1.2.8 on January 18th, 2016."
#   github:
#     - user: Username of the owners github account
#       repo: Repository name on github
#       link: URL to the repo on github. Example: https://github.com/nats-io/cnats

Releases:
- name: C
  type: nats-client
  supported: true
  language: C
  author:
    - name:
      link:
  version_num: 1.4.4
  release_notes: |
    Release 1.4.4 on August 19th, 2016.
  github:
    - user: nats-io
      repo: cnats
      link: https://github.com/nats-io/cnats

- name: C#
  type: nats-client
  supported: true
  language: C#
  author:
    - name:
      link:
  version_num: 0.6.0
  release_notes: |
    Release 0.6.0 on August 19th, 2016.
  github:
    - user: nats-io
      repo: csnats
      link: https://github.com/nats-io/csnats

- name: Elixir
  type: nats-client
  supported: true
  language: Elixir
  author:
    - name:
      link:
  version_num: 0.1.4-alpha
  release_notes: |
    Release v0.1.4-alpha on January 27th, 2016.
  github:
    - user: nats-io
      repo: elixir-nats
      link: https://github.com/nats-io/elixir-nats

- name: Go
  type: nats-client
  supported: true
  language: Golang
  author:
    - name:
      link:
  version_num: 1.2.0
  release_notes: |
    Release v1.2.0 on April 25th, 2016.
  github:
    - user: nats-io
      repo: nats
      link: https://github.com/nats-io/nats

- name: Java
  type: nats-client
  supported: true
  language: Java
  author:
    - name:
      link:
  version_num: 0.5.1
  release_notes: |
    Release 0.5.1 on August 20th, 2016
  github:
    - user: nats-io
      repo: jnats
      link: https://github.com/nats-io/jnats

- name: NGINX
  type: nats-client
  supported: true
  language: C
  author:
    - name:
      link:
  version_num: 0.0.0
  release_notes: |
    Last updated August 18th, 2015.
  github:
    - user: nats-io
      repo: nginx-nats
      link: https://github.com/nats-io/nginx-nats

- name: Node.js
  type: nats-client
  supported: true
  language: Javascript
  author:
    - name:
      link:
  version_num: 0.6.4
  release_notes: |
    Release v.0.6.4, June 10th, 2016
  github:
    - user: nats-io
      repo: node-nats
      link: https://github.com/nats-io/node-nats

- name: Python Asyncio
  type: nats-client
  supported: true
  language: Python
  author:
    - name:
      link:
  version_num: 0.3.1
  release_notes: |
    Release v0.3.1 on June 1st, 2016.
  github:
    - user: nats-io
      repo: asyncio-nats
      link: https://github.com/nats-io/asyncio-nats

- name: Python Tornado
  type: nats-client
  supported: true
  language: Python
  author:
    - name:
      link:
  version_num: 0.3.0
  release_notes: |
    Release v.0.3.0, May 22nd, 2016
  github:
    - user: nats-io
      repo: python-nats
      link: https://github.com/nats-io/python-nats

- name: Ruby
  type: nats-client
  supported: true
  language: Ruby
  author:
    - name:
      link:
  version_num: 0.7.1
  release_notes: |
    Release v0.7.1 on July 8th, 2016.
  github:
    - user: nats-io
      repo: ruby-nats
      link: https://github.com/nats-io/ruby-nats

- name: Arduino
  type: nats-client
  supported: false
  language: C++
  author:
    - name: Josh Glendenning
      link: https://github.com/joshglendenning
  version_num: 0.0.0
  release_notes: |
    Last udpated on March 15th, 2015.
  github:
    - user: joshglendenning
      repo: arduino-nats
      link: https://github.com/joshglendenning/arduino-nats

- name: Erlang
  type: nats-client
  supported: false
  language: Erlang
  author:
    - name: Yuce Tekol
      link: https://github.com/yuce
  version_num: 0.4.0
  release_notes: |
    Release 0.4.0 on April 17th, 2016.
  github:
    - user: yuce
      repo: teacup_nats
      link: https://github.com/yuce/teacup_nats

- name: Haskell
  type: nats-client
  supported: false
  language: Haskell
  author:
    - name: Ondrej Palkovsky
      link: https://github.com/ondrap
  version_num: 0.0.0
  release_notes: |
    Last updated to 1.2.0 on November 25th, 2014
  github:
    - user: ondrap
      repo: nats-queue
      link: https://github.com/ondrap/nats-queue

- name: Lua
  type: nats-client
  supported: false
  language: Lua
  author:
    - name: Eric Pinto
      link: https://github.com/DawnAngel
  version_num: 0.0.4
  release_notes: |
    Last updated to v 0.0.2 on July 16th, 2015
  github:
    - user: dawnangel
      repo: lua-nats
      link: https://github.com/dawnangel/lua-nats

- name: Perl
  type: nats-client
  supported: false
  language: Perl
  author:
    - name: carwynmoore
      link: https://github.com/carwynmoore
  version_num: 0.0.0
  release_notes: |
    Last updated on May 9th, 2016.
  github:
    - user: carwynmoore
      repo: perl-nats
      link: https://github.com/carwynmoore/perl-nats

- name: PHP
  type: nats-client
  supported: false
  language: PHP
  author:
    - name: Raül Pérez
      link: https://github.com/repejota
  version_num: 0.8.0
  release_notes: |
    Last updated to v0.8.0 on July 27th, 2016.
  github:
    - user: repejota
      repo: phpnats
      link: https://github.com/repejota/phpnats

- name: Python
  type: nats-client
  supported: false
  language: Python
  author:
    - name: Máximo Cuadros
      link: https://github.com/mcuadros
  version_num: 0.0.0
  release_notes: |
    Last updated September 19th, 2014.
  github:
    - user: mcuadros
      repo: pynats
      link: https://github.com/mcuadros/pynats

- name: Python Twisted
  type: nats-client
  supported: false
  language: Python
  author:
    - name: John Lockwood
      link: https://github.com/johnwlockwood
  version_num: 0.0.0
  release_notes: |
    Last updated January 14th, 2016.
  github:
    - user: johnwlockwood
      repo: txnats
      link: https://github.com/johnwlockwood/txnats

- name: Rust
  type: nats-client
  supported: false
  language: Rust
  author:
    - name: Frank Denis
      link: https://github.com/jedisct1
  version_num: 0.1.1
  release_notes: |
    Last updated September 8th, 2015
  github:
    - user: jedisct1
      repo: rust-nats
      link: https://github.com/jedisct1/rust-nats

- name: Scala
  type: nats-client
  supported: false
  language: Scala
  author:
    - name: Teppei Yagihashi
      link: https://github.com/tyagihas
  version_num: 0.0.0
  release_notes: |
    No Release Notes
  github:
    - user: tyagihas
      repo: scala_nats
      link: https://github.com/tyagihas/scala_nats

- name: Spring API
  type: nats-client
  supported: false
  language: Java
  author:
    - name: Mike Heath
      link: https://github.com/mheath
  version_num: 0.0.0
  release_notes: |
    No release notes.
  github:
    - user: cloudfoundry-community
      repo: java-nats
      link: https://github.com/cloudfoundry-community/java-nats/tree/master/client-spring

- name: .NET
  type: nats-client
  supported: false
  language: .NET
  author:
    - name: Daniel Wertheim
      link: https://github.com/danielwertheim
  version_num: 0.2.1
  release_notes: |
    Release v0.2.1 on June 12th, 2016.
  github:
    - user: danielwertheim
      repo: mynatsclient
      link: https://github.com/danielwertheim/mynatsclient

- name: Swift
  type: nats-client
  supported: false
  language: Swift
  author:
    - name: Firman Maulana
      link: https://github.com/kakilangit
  version_num: 0.1
  release_notes: |
    Release v0.1 on January 28th, 2016.
  github:
    - user: travelish
      repo: SwiftNats
      link: https://github.com/travelish/SwiftNats

- name: Elixir
  type: nats-client
  supported: false
  language: Elixir
  author:
    - name: Sarat Chandra
      link: https://github.com/iamd3vil
  version_num: 0.1.0
  release_notes: |
    Release v0.1.0 on July 26th, 2016.
  github:
    - user: iamd3vil
      repo: nats_ex
      link: https://github.com/iamd3vil/nats_ex

- name: Go
  type: streaming-client
  supported: true
  language: Golang
  author:
    - name:
      link:
  version_num: 0.2.0
  release_notes: |
    Release v0.2.0 on July 19th, 2016.
  github:
    - user: nats-io
      repo: go-nats-streaming
      link: https://github.com/nats-io/go-nats-streaming

- name: Java
  type: streaming-client
  supported: true
  language: Java
  author:
    - name:
      link:
<<<<<<< HEAD
  version_num: 0.1.0
  release_notes: |
    Release 0.1.0 on August 26th, 2016
=======
  version_num: 0.0.0
  release_notes: |
    Last updated on July 18th, 2016.
>>>>>>> 8d4afae0
  github:
    - user: nats-io
      repo: java-nats-streaming
      link: https://github.com/nats-io/java-nats-streaming

- name: NATS Server
  type: nats-server
  supported: true
  language: Golang
  author:
    - name:
      link:
  version_num: 0.9.4
  release_notes: |
    Release v0.9.4 on August 18th, 2016.<br> Docker Image last updated August 18th, 2016.
  github:
    - user: nats-io
      repo: gnatsd
      link: https://github.com/nats-io/gnatsd
  links:
  - name: gnatsd-v0.9.4-darwin-amd64.zip
    url: https://github.com/nats-io/gnatsd/releases/download/v0.9.4/gnatsd-v0.9.4-darwin-amd64.zip
  - name: gnatsd-v0.9.4-linux-amd64.zip
    url: https://github.com/nats-io/gnatsd/releases/download/v0.9.4/gnatsd-v0.9.4-linux-amd64.zip
  - name: gnatsd-v0.9.4-linux-386.zip
    url: https://github.com/nats-io/gnatsd/releases/download/v0.9.4/gnatsd-v0.9.4-linux-386.zip
  - name: gnatsd-v0.9.4-linux-arm.zip
    url: https://github.com/nats-io/gnatsd/releases/download/v0.9.4/gnatsd-v0.9.4-linux-arm.zip
  - name: gnatsd-v0.9.4-windows-386.zip
    url: https://github.com/nats-io/gnatsd/releases/download/v0.9.4/gnatsd-v0.9.4-windows-386.zip
  - name: gnatsd-v0.9.4-windows-amd64.zip
    url: https://github.com/nats-io/gnatsd/releases/download/v0.9.4/gnatsd-v0.9.4-windows-amd64.zip
  - name: Official Docker Image
    url: https://hub.docker.com/_/nats/

- name: NATS Streaming Server
  type: streaming-server
  supported: true
  language: Golang
  author:
    - name:
      link:
  version_num: 0.2.0
  release_notes: |
    Release v0.2.0 on July 8th, 2016.
  github:
    - user: nats-io
      repo: nats-streaming-server
      link: https://github.com/nats-io/nats-streaming-server
  links:
  - name: nats-streaming-server-darwin-amd64.zip
    url: https://github.com/nats-io/nats-streaming-server/releases/download/v0.2.0/nats-streaming-server-darwin-amd64.zip
  - name: nats-streaming-server-linux-386.zip
    url: https://github.com/nats-io/nats-streaming-server/releases/download/v0.2.0/nats-streaming-server-linux-386.zip
  - name: nats-streaming-server-linux-amd64.zip
    url: https://github.com/nats-io/nats-streaming-server/releases/download/v0.2.0/nats-streaming-server-linux-amd64.zip
  - name: nats-streaming-server-linux-arm.zip
    url: https://github.com/nats-io/nats-streaming-server/releases/download/v0.2.0/nats-streaming-server-linux-arm.zip
  - name: nats-streaming-server-windows-386.zip
    url: https://github.com/nats-io/nats-streaming-server/releases/download/v0.2.0/nats-streaming-server-windows-386.zip
  - name: nats-streaming-server-windows-amd64.zip
    url: https://github.com/nats-io/nats-streaming-server/releases/download/v0.2.0/nats-streaming-server-windows-amd64.zip<|MERGE_RESOLUTION|>--- conflicted
+++ resolved
@@ -398,15 +398,9 @@
   author:
     - name:
       link:
-<<<<<<< HEAD
   version_num: 0.1.0
   release_notes: |
     Release 0.1.0 on August 26th, 2016
-=======
-  version_num: 0.0.0
-  release_notes: |
-    Last updated on July 18th, 2016.
->>>>>>> 8d4afae0
   github:
     - user: nats-io
       repo: java-nats-streaming
