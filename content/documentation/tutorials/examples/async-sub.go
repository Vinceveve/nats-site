// Simple Async Subscriber

package main

// Import Go and NATS packages
import (
	"log"
	"os"
	"runtime"

	"github.com/nats-io/nats"
<<<<<<< HEAD
)

func main() {

	// Create server connection: auth and no auth
	// natsConnection, _ := nats.Connect("nats://foo:bar@localhost:4222")
	natsConnection, _ := nats.Connect(nats.DefaultURL)
	log.Println("Connected to " + nats.DefaultURL)

	var subject string
	if len(os.Args) > 1 {
		subject = os.Args[1]
	} else {
		subject = "foo"
	}
	// Subscribe to subject
	log.Printf("Subscribing to subject %s\n", subject)
	natsConnection.Subscribe(subject, func(msg *nats.Msg) {

		// Handle the message
		log.Printf("Received message '%s\n", string(msg.Data)+"'")
	})

	// Keep the connection alive
	runtime.Goexit()
=======
) 

func main() {

    // Create server connection: auth and no auth
    // natsConnection, _ := nats.Connect("nats://foo:bar@localhost:4222")
    natsConnection, _ := nats.Connect(nats.DefaultURL)
    log.Println("Connected to " + nats.DefaultURL)

    var subject string
    if len(os.Args) > 1 {
      subject = os.Args[1]
    } else {
      subject = "foo"
    }
    // Subscribe to subject
    log.Printf("Subscribing to subject %s\n", subject)
    natsConnection.Subscribe(subject, func(msg *nats.Msg) {
      
      // Handle the message
      log.Printf("Received message '%s\n", string(msg.Data) + "'")
  })

  // Keep the connection alive
  runtime.Goexit()
>>>>>>> 1ac004e4
}<|MERGE_RESOLUTION|>--- conflicted
+++ resolved
@@ -8,16 +8,20 @@
 	"os"
 	"runtime"
 
-	"github.com/nats-io/nats"
-<<<<<<< HEAD
+	"github.com/nats-io/go-nats"
 )
 
 func main() {
 
 	// Create server connection: auth and no auth
-	// natsConnection, _ := nats.Connect("nats://foo:bar@localhost:4222")
-	natsConnection, _ := nats.Connect(nats.DefaultURL)
-	log.Println("Connected to " + nats.DefaultURL)
+	natsConnection, err := nats.Connect(nats.DefaultURL)
+
+	if err != nil {
+		log.Printf("Unable to connect to DefaultURL: %v", err)
+		return
+	} else {
+		log.Println("Connected to " + nats.DefaultURL)
+	}
 
 	var subject string
 	if len(os.Args) > 1 {
@@ -35,31 +39,4 @@
 
 	// Keep the connection alive
 	runtime.Goexit()
-=======
-) 
-
-func main() {
-
-    // Create server connection: auth and no auth
-    // natsConnection, _ := nats.Connect("nats://foo:bar@localhost:4222")
-    natsConnection, _ := nats.Connect(nats.DefaultURL)
-    log.Println("Connected to " + nats.DefaultURL)
-
-    var subject string
-    if len(os.Args) > 1 {
-      subject = os.Args[1]
-    } else {
-      subject = "foo"
-    }
-    // Subscribe to subject
-    log.Printf("Subscribing to subject %s\n", subject)
-    natsConnection.Subscribe(subject, func(msg *nats.Msg) {
-      
-      // Handle the message
-      log.Printf("Received message '%s\n", string(msg.Data) + "'")
-  })
-
-  // Keep the connection alive
-  runtime.Goexit()
->>>>>>> 1ac004e4
 }