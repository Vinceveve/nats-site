--- conflicted
+++ resolved
@@ -2,13 +2,13 @@
 
 package main
 
-// Import packages
+// Import Go and NATS packages
 import (
-<<<<<<< HEAD
-  "runtime"
-  "log"
-  "github.com/nats-io/nats"
+	"log"
 	"os"
+	"runtime"
+
+	"github.com/nats-io/nats"
 ) 
 
 func main() {
@@ -34,29 +34,4 @@
 
   // Keep the connection alive
   runtime.Goexit()
-=======
-	"log"
-	"runtime"
-
-	"github.com/nats-io/go-nats"
-)
-
-func main() {
-
-	// Create server connection: auth and no auth
-	// natsConnection, _ := nats.Connect("nats://foo:bar@localhost:4222")
-	natsConnection, _ := nats.Connect(nats.DefaultURL)
-	log.Println("Connected to " + nats.DefaultURL)
-
-	// Subscribe to subject
-	log.Printf("Subscribing to subject 'foo'\n")
-	natsConnection.Subscribe("foo", func(msg *nats.Msg) {
-
-		// Handle the message
-		log.Printf("Received message '%s\n", string(msg.Data)+"'")
-	})
-
-	// Keep the connection alive
-	runtime.Goexit()
->>>>>>> 2b1ae231
 }