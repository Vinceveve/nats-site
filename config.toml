baseurl = "http://nats.io/"
languageCode = "en-us"
title = "NATS by Apcera - Documentation"
SectionPagesMenu = "main"

[params]
  leftNav = true
  description = "NATS documentation"
  author = "The NATS team"
<<<<<<< HEAD
  mainMenu=[ "home", "download", "clients", "documentation", "support", "community", "blog" ]
=======
  mainMenu=[ "home", "download", "documentation", "support", "community" ]
>>>>>>> 60c65aa3
  noCategoryLink = true

[[menu.main]]
  name = "getting started"
  weight = 0
[[menu.main]]
  name = "clients"
  weight = 1
[[menu.main]]
  name = "concepts"
  weight = 2
[[menu.main]]
  name = "internals"
  weight = 3
[[menu.main]]
  name = "server"
  weight = 4
[[menu.main]]
  name = "tutorials"
  weight = 5<|MERGE_RESOLUTION|>--- conflicted
+++ resolved
@@ -7,11 +7,7 @@
   leftNav = true
   description = "NATS documentation"
   author = "The NATS team"
-<<<<<<< HEAD
-  mainMenu=[ "home", "download", "clients", "documentation", "support", "community", "blog" ]
-=======
-  mainMenu=[ "home", "download", "documentation", "support", "community" ]
->>>>>>> 60c65aa3
+  mainMenu=[ "home", "download", "documentation", "support", "community", "blog" ]
   noCategoryLink = true
 
 [[menu.main]]
